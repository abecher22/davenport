--- conflicted
+++ resolved
@@ -1,10 +1,6 @@
 {
   "name": "davenport",
-<<<<<<< HEAD
-  "version": "2.7.0-beta1",
-=======
-  "version": "2.7.1",
->>>>>>> 656308f6
+  "version": "2.8.0-beta1",
   "description": "A CouchDB client for simplifying common tasks like get, list, create, update and delete. Comes complete with full TypeScript definitions.",
   "main": "bin/index.js",
   "typings": "bin/index.d.ts",
